--- conflicted
+++ resolved
@@ -26,7 +26,6 @@
 -- Indexes for performance
 CREATE INDEX IF NOT EXISTS idx_users_username ON users(username);
 CREATE INDEX IF NOT EXISTS idx_users_active ON users(is_active);
-<<<<<<< HEAD
 
 -- Extension system tables
 CREATE TABLE IF NOT EXISTS extensions (
@@ -177,9 +176,4 @@
 CREATE INDEX IF NOT EXISTS idx_workflows_project ON workflows(project_path);
 CREATE INDEX IF NOT EXISTS idx_workflow_logs_workflow ON workflow_logs(workflow_id);
 CREATE INDEX IF NOT EXISTS idx_workflow_logs_created ON workflow_logs(created_at);
-CREATE INDEX IF NOT EXISTS idx_workflow_logs_event ON workflow_logs(event_type);
-=======
-CREATE INDEX IF NOT EXISTS idx_users_github_id ON users(github_id);
-CREATE INDEX IF NOT EXISTS idx_users_auth_provider ON users(auth_provider);
-CREATE INDEX IF NOT EXISTS idx_sessions_expire ON sessions(expire);
->>>>>>> 408beeb6
+CREATE INDEX IF NOT EXISTS idx_workflow_logs_event ON workflow_logs(event_type);