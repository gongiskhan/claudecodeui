import React, { useState, useEffect } from 'react';
import { Button } from './ui/button';
import { Folder, ArrowUp, X, FolderPlus, Home, RefreshCw } from 'lucide-react';
import { cn } from '../lib/utils';
import { api } from '../utils/api';

function ProjectPickerModal({ isOpen, onClose, onSelectProject }) {
  const [currentPath, setCurrentPath] = useState('');
  const [parentPath, setParentPath] = useState(null);
  const [directories, setDirectories] = useState([]);
  const [loading, setLoading] = useState(false);
  const [error, setError] = useState(null);
  const [selectedPath, setSelectedPath] = useState('');
  const [initialLoad, setInitialLoad] = useState(true);

  // Detect OS and get appropriate home directory path
  const getDefaultPath = () => {
    const platform = navigator.platform.toLowerCase();
    const userAgent = navigator.userAgent.toLowerCase();
    
    if (platform.includes('win') || userAgent.includes('windows')) {
      return 'C:\\Users';
    } else if (platform.includes('mac') || userAgent.includes('mac')) {
      return '/Users';
    } else {
      // Linux and other Unix-like systems
      return '/home';
    }
  };

  // Load directories when modal opens or path changes
  useEffect(() => {
    if (isOpen) {
      if (initialLoad) {
<<<<<<< HEAD
        // Start with ~/dev which will be resolved by the server
        const projectParent = '~/dev';
=======
        // Start at OS-specific users directory
        const projectParent = getDefaultPath();
>>>>>>> 5a85ddd9
        setCurrentPath(projectParent);
        loadDirectories(projectParent);
        setInitialLoad(false);
      }
    }
  }, [isOpen]);

  // Separate effect for currentPath changes (excluding initial load)
  useEffect(() => {
    if (isOpen && !initialLoad && currentPath) {
      loadDirectories(currentPath);
    }
  }, [currentPath]);

  const loadDirectories = async (path = null) => {
    setLoading(true);
    setError(null);
    
    try {
      const response = await api.listDirectories(path);
      if (response.ok) {
        const data = await response.json();
        setCurrentPath(data.currentPath);
        setParentPath(data.parentPath);
        setDirectories(data.directories);
      } else {
        const errorData = await response.json();
        setError(errorData.error || 'Failed to load directories');
      }
    } catch (error) {
      console.error('Error loading directories:', error);
      setError('Failed to load directories');
    } finally {
      setLoading(false);
    }
  };

  const navigateToPath = (path) => {
    setCurrentPath(path);
    setSelectedPath('');
    loadDirectories(path);
  };

  const goToParent = () => {
    if (parentPath) {
      navigateToPath(parentPath);
    }
  };

  const goToHome = () => {
<<<<<<< HEAD
    navigateToPath('~/dev');
=======
    // Navigate to OS-specific users directory
    navigateToPath(getDefaultPath());
>>>>>>> 5a85ddd9
  };

  const selectDirectory = (directory) => {
    setSelectedPath(directory.path);
  };

  const navigateToDirectory = (directory) => {
    navigateToPath(directory.path);
  };

  const handleSelectProject = () => {
    if (selectedPath) {
      onSelectProject(selectedPath);
      onClose();
    }
  };

  const handleClose = () => {
    setSelectedPath('');
    setError(null);
    setInitialLoad(true);
    onClose();
  };

  if (!isOpen) return null;

  return (
    <div className="fixed inset-0 z-50 bg-black/50 backdrop-blur-sm flex items-center justify-center p-4">
      <div className="bg-card rounded-lg border border-border w-full max-w-2xl max-h-[80vh] flex flex-col shadow-xl">
        {/* Header */}
        <div className="flex items-center justify-between p-4 border-b border-border">
          <div className="flex items-center gap-3">
            <div className="w-8 h-8 bg-primary/10 rounded-lg flex items-center justify-center">
              <FolderPlus className="w-4 h-4 text-primary" />
            </div>
            <div>
              <h2 className="text-lg font-semibold text-foreground">Select Project Directory</h2>
              <p className="text-sm text-muted-foreground">Choose an existing project directory to add</p>
            </div>
          </div>
          <Button
            variant="ghost"
            size="sm"
            onClick={handleClose}
            className="h-8 w-8 p-0"
          >
            <X className="w-4 h-4" />
          </Button>
        </div>

        {/* Navigation Bar */}
        <div className="flex items-center gap-2 p-3 border-b border-border bg-muted/30">
          <Button
            variant="ghost"
            size="sm"
            onClick={goToHome}
            disabled={loading}
            className="h-8 px-3"
          >
            <Home className="w-3 h-3 mr-2" />
            Home
          </Button>
          {parentPath && (
            <Button
              variant="ghost"
              size="sm"
              onClick={goToParent}
              disabled={loading}
              className="h-8 px-3"
            >
              <ArrowUp className="w-3 h-3 mr-2" />
              Up
            </Button>
          )}
          <Button
            variant="ghost"
            size="sm"
            onClick={() => loadDirectories(currentPath)}
            disabled={loading}
            className="h-8 px-3 ml-auto"
          >
            <RefreshCw className={cn("w-3 h-3", loading && "animate-spin")} />
          </Button>
          <div className="text-xs text-muted-foreground truncate max-w-xs">
<<<<<<< HEAD
            {currentPath || '~/dev'}
=======
            {currentPath || getDefaultPath()}
>>>>>>> 5a85ddd9
          </div>
          <Button
            variant="outline"
            size="sm"
            onClick={() => {
              if (currentPath) {
                setSelectedPath(currentPath);
              }
            }}
            className="h-8 px-3 ml-2"
          >
            <FolderPlus className="w-3 h-3 mr-2" />
            Select This Folder
          </Button>
        </div>

        {/* Directory List */}
        <div className="flex-1 overflow-hidden">
          {error ? (
            <div className="p-4 text-center">
              <div className="text-red-600 dark:text-red-400 mb-2">{error}</div>
              <Button size="sm" onClick={() => loadDirectories(currentPath)}>
                Try Again
              </Button>
            </div>
          ) : loading ? (
            <div className="p-8 text-center">
              <div className="w-8 h-8 animate-spin rounded-full border-2 border-muted-foreground border-t-transparent mx-auto mb-3" />
              <p className="text-sm text-muted-foreground">Loading directories...</p>
            </div>
          ) : (
            <div className="overflow-y-auto" style={{ maxHeight: '400px' }}>
              <div className="p-2">
                {directories.length === 0 ? (
                  <div className="text-center py-8">
                    <Folder className="w-12 h-12 text-muted-foreground mx-auto mb-3" />
                    <p className="text-sm text-muted-foreground">No directories found</p>
                  </div>
                ) : (
                  <div className="space-y-1">
                    {directories.map((directory) => (
                      <div
                        key={directory.path}
                        className={cn(
                          "flex items-center gap-3 p-3 rounded-lg border border-transparent transition-all cursor-pointer hover:bg-accent/50",
                          selectedPath === directory.path && "bg-primary/5 border-primary/20"
                        )}
                        onClick={() => navigateToDirectory(directory)}
                      >
                        <Folder className="w-4 h-4 text-muted-foreground flex-shrink-0" />
                        <div className="flex-1 min-w-0">
                          <div className="text-sm font-medium text-foreground truncate">
                            {directory.name}
                          </div>
                          <div className="text-xs text-muted-foreground truncate">
                            {directory.path}
                          </div>
                        </div>
                        <div className="text-xs text-muted-foreground opacity-0 group-hover:opacity-100 transition-opacity">
                          Click to open
                        </div>
                      </div>
                    ))}
                  </div>
                )}
              </div>
            </div>
          )}
        </div>

        {/* Footer */}
        <div className="flex items-center justify-between p-4 border-t border-border">
          <div className="flex-1 min-w-0">
            {selectedPath && (
              <div className="text-sm">
                <span className="text-muted-foreground">Selected: </span>
                <span className="font-medium text-foreground truncate">{selectedPath}</span>
              </div>
            )}
          </div>
          <div className="flex gap-2 ml-4">
            <Button
              variant="outline"
              onClick={handleClose}
            >
              Cancel
            </Button>
            <Button
              onClick={handleSelectProject}
              disabled={!selectedPath}
              className="bg-primary hover:bg-primary/90"
            >
              Add Project
            </Button>
          </div>
        </div>
      </div>
    </div>
  );
}

export default ProjectPickerModal;<|MERGE_RESOLUTION|>--- conflicted
+++ resolved
@@ -32,13 +32,13 @@
   useEffect(() => {
     if (isOpen) {
       if (initialLoad) {
-<<<<<<< HEAD
+
         // Start with ~/dev which will be resolved by the server
-        const projectParent = '~/dev';
-=======
+        // const projectParent = '~/dev';
+
         // Start at OS-specific users directory
         const projectParent = getDefaultPath();
->>>>>>> 5a85ddd9
+
         setCurrentPath(projectParent);
         loadDirectories(projectParent);
         setInitialLoad(false);
@@ -89,12 +89,12 @@
   };
 
   const goToHome = () => {
-<<<<<<< HEAD
-    navigateToPath('~/dev');
-=======
+
+    // navigateToPath('~/dev');
+
     // Navigate to OS-specific users directory
     navigateToPath(getDefaultPath());
->>>>>>> 5a85ddd9
+
   };
 
   const selectDirectory = (directory) => {
@@ -179,11 +179,11 @@
             <RefreshCw className={cn("w-3 h-3", loading && "animate-spin")} />
           </Button>
           <div className="text-xs text-muted-foreground truncate max-w-xs">
-<<<<<<< HEAD
-            {currentPath || '~/dev'}
-=======
+
+          //  {currentPath || '~/dev'}
+
             {currentPath || getDefaultPath()}
->>>>>>> 5a85ddd9
+
           </div>
           <Button
             variant="outline"
@@ -285,4 +285,4 @@
   );
 }
 
-export default ProjectPickerModal;+export default ProjectPickerModal;
